--- conflicted
+++ resolved
@@ -9,24 +9,6 @@
 contract GnosisSafeProxyFactory {
     event ProxyCreation(GnosisSafeProxy proxy, address singleton);
 
-<<<<<<< HEAD
-    /// @dev Allows to create new proxy contact and execute a message call to the new proxy within one transaction.
-    /// @param singleton Address of singleton contract.
-    /// @param data Payload for message call sent to new proxy contract.
-    function createProxy(address singleton, bytes memory data) public returns (GnosisSafeProxy proxy) {
-        proxy = new GnosisSafeProxy(singleton);
-        if (data.length > 0)
-            // solhint-disable-next-line no-inline-assembly
-            assembly {
-                if eq(call(gas(), proxy, 0, add(data, 0x20), mload(data), 0, 0), 0) {
-                    revert(0, 0)
-                }
-            }
-        emit ProxyCreation(proxy, singleton);
-    }
-
-=======
->>>>>>> 7126451a
     /// @dev Allows to retrieve the creation code used for the Proxy deployment. With this it is easily possible to calculate predicted address.
     function proxyCreationCode() public pure returns (bytes memory) {
         return type(GnosisSafeProxy).creationCode;
